--- conflicted
+++ resolved
@@ -174,13 +174,9 @@
         rhs = M.apply(U)
         if F_time_dep:
             dt_F = F.as_vector(mu) * dt
-<<<<<<< HEAD
-        U = M_dt_A.apply_inverse(M.apply(U) + dt_F, mu=mu)
-=======
         if F:
             rhs += dt_F
-        U = M_dt_A.apply_inverse(rhs, options=invert_options)
->>>>>>> 27c0f933
+        U = M_dt_A.apply_inverse(rhs, mu=mu)
         while t - t0 + (min(dt, DT) * 0.5) >= len(R) * DT:
             R.append(U)
 
