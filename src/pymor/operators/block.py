# -*- coding: utf-8 -*-
# This file is part of the pyMOR project (http://www.pymor.org).
# Copyright 2013-2017 pyMOR developers and contributors. All rights reserved.
# License: BSD 2-Clause License (http://opensource.org/licenses/BSD-2-Clause)

import numpy as np

from pymor.operators.basic import OperatorBase
from pymor.operators.constructions import LincombOperator, IdentityOperator, ZeroOperator
from pymor.operators.interfaces import OperatorInterface
from pymor.vectorarrays.block import BlockVectorSpace


class BlockOperator(OperatorBase):
    """A matrix of arbitrary |Operators|.

    This operator can be :meth:`applied <pymor.operators.interfaces.OperatorInterface.apply>`
    to a compatible :class:`BlockVectorArrays <pymor.vectorarrays.block.BlockVectorArray>`.

    Parameters
    ----------
    blocks
        Two-dimensional array-like where each entry is an |Operator| or `None`.
    """

    def _operators(self):
        """Iterator over operators."""
        for (i, j) in np.ndindex(self._blocks.shape):
            yield self._blocks[i, j]

    def __init__(self, blocks, source_id='STATE', range_id='STATE'):
        blocks = np.array(blocks)
        assert isinstance(blocks, np.ndarray) and blocks.ndim == 2
        self._blocks = blocks
        assert all(isinstance(op, OperatorInterface) or op is None for op in self._operators())

        # check if every row/column contains at least one operator
        assert all(any(blocks[i, j] is not None for j in range(blocks.shape[1]))
                   for i in range(blocks.shape[0]))
        assert all(any(blocks[i, j] is not None for i in range(blocks.shape[0]))
                   for j in range(blocks.shape[1]))

        # find source/range types for every column/row
        source_types = [None for j in range(blocks.shape[1])]
        range_types = [None for i in range(blocks.shape[0])]
        for (i, j), op in np.ndenumerate(blocks):
            if op is not None:
                assert source_types[j] is None or op.source == source_types[j]
                source_types[j] = op.source
                assert range_types[i] is None or op.range == range_types[i]
                range_types[i] = op.range

        # turn Nones to ZeroOperators
        for (i, j) in np.ndindex(blocks.shape):
            if blocks[i, j] is None:
                self._blocks[i, j] = ZeroOperator(range_types[i], source_types[j])

        self.source = BlockVectorSpace(source_types, id_=source_id)
        self.range = BlockVectorSpace(range_types, id_=range_id)
        self.num_source_blocks = len(source_types)
        self.num_range_blocks = len(range_types)
        self.linear = all(op.linear for op in self._operators())
        self.build_parameter_type(*self._operators())

    @property
<<<<<<< HEAD
    def T(self):
        return type(self)(np.vectorize(lambda op: op.T if op else None)(self._blocks.T),
                          source_id=self.range.id, range_id=self.source.id)
=======
    def H(self):
        return type(self)(np.vectorize(lambda op: op.H if op else None)(self._blocks.T))
>>>>>>> 4fa13536

    @classmethod
    def hstack(cls, operators, source_id='STATE', range_id='STATE'):
        """Horizontal stacking of |Operators|.

        Parameters
        ----------
        operators
            An iterable where each item is an |Operator| or `None`.
        """
        blocks = np.array([[op for op in operators]])
        return cls(blocks, source_id=source_id, range_id=range_id)

    @classmethod
    def vstack(cls, operators, source_id='STATE', range_id='STATE'):
        """Vertical stacking of |Operators|.

        Parameters
        ----------
        operators
            An iterable where each item is an |Operator| or `None`.
        """
        blocks = np.array([[op] for op in operators])
        return cls(blocks, source_id=source_id, range_id=range_id)

    def apply(self, U, mu=None):
        assert U in self.source

        V_blocks = [None for i in range(self.num_range_blocks)]
        for (i, j), op in np.ndenumerate(self._blocks):
            Vi = op.apply(U.block(j), mu=mu)
            if V_blocks[i] is None:
                V_blocks[i] = Vi
            else:
                V_blocks[i] += Vi

        return self.range.make_array(V_blocks)

    def apply_adjoint(self, V, mu=None):
        assert V in self.range

        U_blocks = [None for j in range(self.num_source_blocks)]
        for (i, j), op in np.ndenumerate(self._blocks):
            Uj = op.apply_adjoint(V.block(i), mu=mu)
            if U_blocks[j] is None:
                U_blocks[j] = Uj
            else:
                U_blocks[j] += Uj

        U = self.source.make_array(U_blocks)

        return U

    def assemble(self, mu=None):
        blocks = np.empty(self._blocks.shape, dtype=object)
        for (i, j) in np.ndindex(self._blocks.shape):
            blocks[i, j] = self._blocks[i, j].assemble(mu)
        if np.all(blocks == self._blocks):
            return self
        else:
            return self.__class__(blocks)

    def assemble_lincomb(self, operators, coefficients, solver_options=None, name=None):
        assert operators[0] is self
        blocks = np.empty(self._blocks.shape, dtype=object)
        if len(operators) > 1:
            for (i, j) in np.ndindex(self._blocks.shape):
                operators_ij = [op._blocks[i, j] for op in operators]
                blocks[i, j] = operators_ij[0].assemble_lincomb(operators_ij, coefficients,
                                                                solver_options=solver_options, name=name)
                if blocks[i, j] is None:
                    return None
            return self.__class__(blocks)
        else:
            c = coefficients[0]
            if c == 1:
                return self
            for (i, j) in np.ndindex(self._blocks.shape):
                blocks[i, j] = self._blocks[i, j] * c
            return self.__class__(blocks)

    def as_range_array(self, mu=None):

        def process_row(row, space):
            R = space.empty()
            for op in row:
                if op is not None:
                    R.append(op.as_range_array(mu))
            return R

        blocks = [process_row(row, space) for row, space in zip(self._blocks, self.range.subspaces)]
        return self.range.make_array(blocks)

    def as_source_array(self, mu=None):

        def process_col(col, space):
            R = space.empty()
            for op in col:
                if op is not None:
                    R.append(op.as_source_array(mu))
            return R

        blocks = [process_col(col, space) for col, space in zip(self._blocks.T, self.source.subspaces)]
        return self.source.make_array(blocks)


class BlockDiagonalOperator(BlockOperator):
    """Block diagonal |Operator| of arbitrary |Operators|.

    This is a specialization of :class:`BlockOperator` for the
    block diagonal case.
    """

    def __init__(self, blocks, source_id='STATE', range_id='STATE'):
        blocks = np.array(blocks)
        assert 1 <= blocks.ndim <= 2
        if blocks.ndim == 2:
            blocks = np.diag(blocks)
        n = len(blocks)
        blocks2 = np.empty((n, n), dtype=object)
        for i, op in enumerate(blocks):
            blocks2[i, i] = op
        super().__init__(blocks2, source_id=source_id, range_id=range_id)

    def apply(self, U, mu=None):
        assert U in self.source
        V_blocks = [self._blocks[i, i].apply(U.block(i), mu=mu) for i in range(self.num_range_blocks)]
        return self.range.make_array(V_blocks)

    def apply_adjoint(self, V, mu=None):
        assert V in self.range
        U_blocks = [self._blocks[i, i].apply_adjoint(V.block(i), mu=mu) for i in range(self.num_source_blocks)]
        return self.source.make_array(U_blocks)

    def apply_inverse(self, V, mu=None, least_squares=False):
        assert V in self.range
        U_blocks = [self._blocks[i, i].apply_inverse(V.block(i), mu=mu, least_squares=least_squares)
                    for i in range(self.num_source_blocks)]
        return self.source.make_array(U_blocks)

    def apply_inverse_adjoint(self, U, mu=None, least_squares=False):
        assert U in self.source
        V_blocks = [self._blocks[i, i].apply_inverse_adjoint(U.block(i), mu=mu, least_squares=least_squares)
                    for i in range(self.num_source_blocks)]
        return self.range.make_array(V_blocks)

    def assemble(self, mu=None):
        blocks = np.empty((self.num_source_blocks,), dtype=object)
        assembled = True
        for i in range(self.num_source_blocks):
            block_i = self._blocks[i, i].assemble(mu)
            assembled = assembled and block_i == self._blocks[i, i]
            blocks[i] = block_i
        if assembled:
            return self
        else:
            return self.__class__(blocks)

    def assemble_lincomb(self, operators, coefficients, solver_options=None, name=None):
        assert operators[0] is self

        # return ShiftedSecondOrderSystemOperator if possible
        if len(operators) == 2 and isinstance(operators[1], SecondOrderSystemOperator):
            return operators[1].assemble_lincomb(operators[::-1], coefficients[::-1],
                                                 solver_options=solver_options, name=name)

        # return BlockOperator if not all operators are BlockDiagonalOperators
        if not all(isinstance(op, self.__class__) for op in operators):
            return super().assemble_lincomb(operators, coefficients, solver_options=solver_options, name=name)

        # return BlockDiagonalOperator
        blocks = np.empty((self.num_source_blocks,), dtype=object)
        if len(operators) > 1:
            for i in range(self.num_source_blocks):
                operators_i = [op._blocks[i, i] for op in operators]
                blocks[i] = operators_i[0].assemble_lincomb(operators_i, coefficients,
                                                            solver_options=solver_options, name=name)
                if blocks[i] is None:
                    return None
            return self.__class__(blocks)
        else:
            c = coefficients[0]
            if c == 1:
                return self
            for i in range(self.num_source_blocks):
                blocks[i] = self._blocks[i, i] * c
            return self.__class__(blocks)


class SecondOrderSystemOperator(BlockOperator):
    r"""BlockOperator appearing in SecondOrderSystem.to_lti().

    This represents a block operator

    .. math::
        \mathcal{A} =
        \begin{bmatrix}
            0 & I \\
            -K & -E
        \end{bmatrix},

    which satisfies

    .. math::
        \mathcal{A}^T
        &=
        \begin{bmatrix}
            0 & -K^T \\
            I & -E^T
        \end{bmatrix}, \\
        \mathcal{A}^{-1}
        &=
        \begin{bmatrix}
            -K^{-1} E & -K^{-1} \\
            I & 0
        \end{bmatrix}, \\
        \mathcal{A}^{-T}
        &=
        \begin{bmatrix}
            -E^T K^{-T} & I \\
            -K^{-T} & 0
        \end{bmatrix}.

    Parameters
    ----------
    E
        |Operator|.
    K
        |Operator|.
    """

    def __init__(self, E, K):
        super().__init__([[None, IdentityOperator(E.source)],
                          [K * (-1), E * (-1)]])
        self.E = E
        self.K = K

    def apply(self, U, mu=None):
        assert U in self.source
        V_blocks = [U.block(1),
                    -self.K.apply(U.block(0), mu=mu) - self.E.apply(U.block(1), mu=mu)]
        return self.range.make_array(V_blocks)

    def apply_transpose(self, V, mu=None):
        assert V in self.range
        U_blocks = [-self.K.apply_transpose(V.block(1), mu=mu),
                    V.block(0) - self.E.apply_transpose(V.block(1), mu=mu)]
        return self.source.make_array(U_blocks)

    def apply_inverse(self, V, mu=None, least_squares=False):
        assert V in self.range
        U_blocks = [-self.K.apply_inverse(self.E.apply(V.block(0), mu=mu) + V.block(1), mu=mu,
                                          least_squares=least_squares),
                    V.block(0)]
        return self.source.make_array(U_blocks)

    def apply_inverse_transpose(self, U, mu=None, least_squares=False):
        assert U in self.source
        KitU0 = self.K.apply_inverse_transpose(U.block(0), mu=mu, least_squares=least_squares)
        V_blocks = [-self.E.apply_transpose(KitU0, mu=mu) + U.block(1),
                    -KitU0]
        return self.range.make_array(V_blocks)

    def assemble(self, mu=None):
        E = self.E.assemble(mu)
        K = self.K.assemble(mu)
        if E == self.E and K == self.K:
            return self
        else:
            return self.__class__(E, K)

    def assemble_lincomb(self, operators, coefficients, solver_options=None, name=None):
        assert operators[0] is self

        # return ShiftedSecondOrderSystemOperator if possible
        if (len(operators) == 2 and isinstance(operators[1], BlockDiagonalOperator) and
                operators[1].num_source_blocks == 2 and operators[1].num_range_blocks == 2 and
                isinstance(operators[1]._blocks[0, 0], IdentityOperator)):
            return ShiftedSecondOrderSystemOperator(operators[1]._blocks[1, 1],
                                                    self.E,
                                                    self.K,
                                                    coefficients[1],
                                                    coefficients[0])

        # return BlockOperator
        blocks = np.empty(self._blocks.shape, dtype=object)
        if len(operators) > 1:
            for (i, j) in np.ndindex(self._blocks.shape):
                operators_ij = [op._blocks[i, j] for op in operators]
                blocks[i, j] = operators_ij[0].assemble_lincomb(operators_ij, coefficients,
                                                                solver_options=solver_options, name=name)
                if blocks[i, j] is None:
                    return None
            return BlockOperator(blocks)
        else:
            c = coefficients[0]
            if c == 1:
                return self
            for (i, j) in np.ndindex(self._blocks.shape):
                blocks[i, j] = self._blocks[i, j] * c
            return BlockOperator(blocks)


class ShiftedSecondOrderSystemOperator(BlockOperator):
    r"""BlockOperator appearing in second-order systems.

    This represents a block operator

    .. math::
        a \mathcal{E} + b \mathcal{A} =
        \begin{bmatrix}
            a I & b I \\
            -b K & a M - b E
        \end{bmatrix},

    which satisfies

    .. math::
        (a \mathcal{E} + b \mathcal{A})^T
        &=
        \begin{bmatrix}
            a I & -b K^T \\
            b I & a M^T - b E^T
        \end{bmatrix}, \\
        (a \mathcal{E} + b \mathcal{A})^{-1}
        &=
        \begin{bmatrix}
            (a^2 M - a b E + b^2 K)^{-1} (a M - b E)
            & -b (a^2 M - a b E + b^2 K)^{-1} \\
            b (a^2 M - a b E + b^2 K)^{-1} K
            & a (a^2 M - a b E + b^2 K)^{-1}
        \end{bmatrix}, \\
        (a \mathcal{E} + b \mathcal{A})^{-T}
        &=
        \begin{bmatrix}
            (a M - b E)^T (a^2 M - a b E + b^2 K)^{-T}
            & b K^T (a^2 M - a b E + b^2 K)^{-T} \\
            -b (a^2 M - a b E + b^2 K)^{-T} & a (a^2 M - a b E + b^2 K)^{-T}
        \end{bmatrix}.

    Parameters
    ----------
    M
        |Operator|.
    E
        |Operator|.
    K
        |Operator|.
    a, b
        Complex numbers.
    """

    def __init__(self, M, E, K, a, b):
        super().__init__([[IdentityOperator(M.source) * a, IdentityOperator(M.source) * b],
                          [K * (-b), LincombOperator([M, E], [a, -b])]])
        self.M = M
        self.E = E
        self.K = K
        self.a = a
        self.b = b

    def apply(self, U, mu=None):
        assert U in self.source
        V_blocks = [U.block(0) * self.a + U.block(1) * self.b,
                    self.K.apply(U.block(0), mu=mu) * (-self.b) +
                    self.M.apply(U.block(1), mu=mu) * self.a -
                    self.E.apply(U.block(1), mu=mu) * self.b]
        return self.range.make_array(V_blocks)

    def apply_transpose(self, V, mu=None):
        assert V in self.range
        U_blocks = [V.block(0) * self.a - self.K.apply_transpose(V.block(1), mu=mu) * self.b,
                    V.block(0) * self.b +
                    self.M.apply_transpose(V.block(1), mu=mu) * self.a -
                    self.E.apply_transpose(V.block(1), mu=mu) * self.b]
        return self.source.make_array(U_blocks)

    def apply_inverse(self, V, mu=None, least_squares=False):
        assert V in self.range
        aMmbEV0 = self.M.apply(V.block(0), mu=mu) * self.a - self.E.apply(V.block(0), mu=mu) * self.b
        KV0 = self.K.apply(V.block(0), mu=mu)
        a2MmabEpb2K = LincombOperator([self.M, self.E, self.K],
                                      [self.a ** 2, -self.a * self.b, self.b ** 2]).assemble(mu=mu)
        a2MmabEpb2KiV1 = a2MmabEpb2K.apply_inverse(V.block(1), mu=mu, least_squares=least_squares)
        U_blocks = [a2MmabEpb2K.apply_inverse(aMmbEV0, mu=mu, least_squares=least_squares) -
                    a2MmabEpb2KiV1 * self.b,
                    a2MmabEpb2K.apply_inverse(KV0, mu=mu, least_squares=least_squares) * self.b +
                    a2MmabEpb2KiV1 * self.a]
        return self.source.make_array(U_blocks)

    def apply_inverse_transpose(self, U, mu=None, least_squares=False):
        assert U in self.source
        a2MmabEpb2K = LincombOperator([self.M, self.E, self.K],
                                      [self.a ** 2, -self.a * self.b, self.b ** 2]).assemble(mu=mu)
        a2MmabEpb2KitU0 = a2MmabEpb2K.apply_inverse_transpose(U.block(0), mu=mu, least_squares=least_squares)
        a2MmabEpb2KitU1 = a2MmabEpb2K.apply_inverse_transpose(U.block(1), mu=mu, least_squares=least_squares)
        V_blocks = [self.M.apply_transpose(a2MmabEpb2KitU0, mu=mu) * self.a -
                    self.E.apply_transpose(a2MmabEpb2KitU0, mu=mu) * self.b +
                    self.K.apply_transpose(a2MmabEpb2KitU1, mu=mu) * self.b,
                    -a2MmabEpb2KitU0 * self.b + a2MmabEpb2KitU1 * self.a]
        return self.range.make_array(V_blocks)

    def assemble(self, mu=None):
        M = self.M.assemble(mu)
        E = self.E.assemble(mu)
        K = self.K.assemble(mu)
        if M == self.M and E == self.E and K == self.K:
            return self
        else:
            return self.__class__(M, E, K, self.a, self.b)

    def assemble_lincomb(self, operators, coefficients, solver_options=None, name=None):
        assert operators[0] is self
        blocks = np.empty(self._blocks.shape, dtype=object)
        if len(operators) > 1:
            for (i, j) in np.ndindex(self._blocks.shape):
                operators_ij = [op._blocks[i, j] for op in operators]
                blocks[i, j] = operators_ij[0].assemble_lincomb(operators_ij, coefficients,
                                                                solver_options=solver_options, name=name)
                if blocks[i, j] is None:
                    return None
            return BlockOperator(blocks)
        else:
            c = coefficients[0]
            if c == 1:
                return self
            for (i, j) in np.ndindex(self._blocks.shape):
                blocks[i, j] = self._blocks[i, j] * c
            return BlockOperator(blocks)<|MERGE_RESOLUTION|>--- conflicted
+++ resolved
@@ -63,14 +63,8 @@
         self.build_parameter_type(*self._operators())
 
     @property
-<<<<<<< HEAD
-    def T(self):
-        return type(self)(np.vectorize(lambda op: op.T if op else None)(self._blocks.T),
-                          source_id=self.range.id, range_id=self.source.id)
-=======
     def H(self):
         return type(self)(np.vectorize(lambda op: op.H if op else None)(self._blocks.T))
->>>>>>> 4fa13536
 
     @classmethod
     def hstack(cls, operators, source_id='STATE', range_id='STATE'):
